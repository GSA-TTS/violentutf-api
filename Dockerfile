# Multi-stage Dockerfile for ViolentUTF API

# Build stage - uses full image with gcc pre-installed
<<<<<<< HEAD
FROM python:3.12 as builder
=======
FROM python:3.13 as builder
>>>>>>> e860f8a4

WORKDIR /app

# Copy requirements
COPY requirements.txt .

# Install Python dependencies (using pre-installed gcc)
RUN pip wheel --no-cache-dir --wheel-dir /app/wheels -r requirements.txt

# Runtime base stage - uses slim image for security
<<<<<<< HEAD
FROM python:3.12-slim as base
=======
FROM python:3.13-slim as base
>>>>>>> e860f8a4

WORKDIR /app

# Create non-root user for security
RUN groupadd -r appuser && useradd -r -g appuser appuser

# Copy wheels from builder
COPY --from=builder /app/wheels /wheels

# Install dependencies from pre-built wheels (no gcc needed)
RUN pip install --no-cache-dir --no-index --find-links=/wheels /wheels/* \
    && rm -rf /wheels

# Copy application code
COPY --chown=appuser:appuser violentutf_api/ ./violentutf_api/
COPY --chown=appuser:appuser tests/ ./tests/
COPY --chown=appuser:appuser pytest.ini .

# Switch to non-root user
USER appuser

# Development stage
FROM base as development
ENV PYTHONDONTWRITEBYTECODE=1
ENV PYTHONUNBUFFERED=1
USER root
RUN pip install --no-cache-dir "uvicorn[standard]>=0.27.0,<0.31.0"
USER appuser
CMD ["uvicorn", "violentutf_api.main:app", "--host", "0.0.0.0", "--port", "8000", "--reload"]

# Test stage
FROM base as test
USER root
RUN pip install --no-cache-dir pytest==8.3.5 pytest-cov==6.2.1
USER appuser
CMD ["pytest", "-v"]

# Production stage
FROM base as production
ENV PYTHONDONTWRITEBYTECODE=1
ENV PYTHONUNBUFFERED=1
EXPOSE 8000
CMD ["uvicorn", "violentutf_api.main:app", "--host", "0.0.0.0", "--port", "8000"]<|MERGE_RESOLUTION|>--- conflicted
+++ resolved
@@ -1,11 +1,8 @@
 # Multi-stage Dockerfile for ViolentUTF API
 
 # Build stage - uses full image with gcc pre-installed
-<<<<<<< HEAD
-FROM python:3.12 as builder
-=======
+
 FROM python:3.13 as builder
->>>>>>> e860f8a4
 
 WORKDIR /app
 
@@ -16,11 +13,8 @@
 RUN pip wheel --no-cache-dir --wheel-dir /app/wheels -r requirements.txt
 
 # Runtime base stage - uses slim image for security
-<<<<<<< HEAD
-FROM python:3.12-slim as base
-=======
+
 FROM python:3.13-slim as base
->>>>>>> e860f8a4
 
 WORKDIR /app
 
