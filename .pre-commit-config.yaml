# Pre-commit hooks for code quality and security
# Install: pip install pre-commit && pre-commit install
default_language_version:
  python: python3.12

repos:
  # Code formatting - PSF maintained (matches CI)
  - repo: https://github.com/psf/black
    rev: 25.1.0
    hooks:
      - id: black
        language_version: python3.12
        # Using same args as CI: black --check --diff .
        args: ['--check', '--quiet']
<<<<<<< HEAD
        exclude: '^(examples/|tools/agent_orchestrator/|test_env/|venv/|\.venv/)'
=======
        exclude: '^(examples/|tools/agent_orchestrator/|test_env/|venv/|\\.venv/)'
>>>>>>> 23bdf5e6

  # Import sorting - PyCQA maintained (matches CI)
  - repo: https://github.com/PyCQA/isort
    rev: 6.0.1
    hooks:
      - id: isort
        # Using same args as CI: isort --check-only --diff .
        # But need profile to match existing code style
        args: ['--check-only', '--quiet', '--profile=black']
        exclude: '^(examples/|tools/agent_orchestrator/|test_env/|venv/|\.venv/)'

  # Critical linting only - matches CI exactly
  - repo: https://github.com/PyCQA/flake8
    rev: 7.3.0
    hooks:
      - id: flake8
        name: flake8-critical-errors
        # Exact match for CI: flake8 . --count --select=E9,F63,F7,F82,F841 --show-source --statistics
        args: ['--count', '--select=E9,F63,F7,F82,F841', '--quiet']
        # CI runs on all files including tests
        # No additional dependencies to match CI minimal setup

  # Type checking
  - repo: https://github.com/pre-commit/mirrors-mypy
    rev: v1.17.0
    hooks:
      - id: mypy
        args: ['--ignore-missing-imports', '--strict', '--no-error-summary', '--no-pretty']
        exclude: '^(tests/|alembic/|backups/|docs/|test_env/)'
        additional_dependencies:
          - types-requests
          - types-redis
          - types-passlib
          - types-bleach
          - types-psutil
          - types-PyYAML
          - pydantic
          - fastapi
          - starlette
          - redis
          - sqlalchemy
          - alembic

  # Security scanning - PyCQA maintained - COMPREHENSIVE COVERAGE
  - repo: https://github.com/PyCQA/bandit
    rev: 1.8.6
    hooks:
      - id: bandit
        name: bandit-comprehensive
        args: ['-r', '.', '-ll', '--skip', 'B101,B601', '--exclude', '/venv/,/htmlcov/,/__pycache__/,/.git/,/.mypy_cache/,/backups/,/implement_issue_venv/,/agent_orchestrator/implement_issue_venv/,/test_env/', '--quiet']
        exclude: '^(venv/|htmlcov/|__pycache__/|\.git/|\.mypy_cache/|backups/|implement_issue_venv/|agent_orchestrator/implement_issue_venv/|test_env/)'
        pass_filenames: false

  # Secret detection - Yelp maintained - ALL FILES
  - repo: https://github.com/Yelp/detect-secrets
    rev: v1.5.0
    hooks:
      - id: detect-secrets
        name: detect-secrets-comprehensive
        args: ['--baseline', '.secrets.baseline']
        exclude: '^(venv/|htmlcov/|__pycache__/|\.git/|\.mypy_cache/|backups/|implement_issue_venv/|agent_orchestrator/implement_issue_venv/|test_env/|tests/.*test_.*|.*_test\.py|package-lock\.json)'
        pass_filenames: false

  # YAML formatting - Using stable v3 instead of alpha
  - repo: https://github.com/pre-commit/mirrors-prettier
    rev: v4.0.0-alpha.8
    hooks:
      - id: prettier
        types: [yaml]
        exclude: '.*\.ya?ml$'

  # Shell script linting
  - repo: https://github.com/shellcheck-py/shellcheck-py
    rev: v0.10.0.1
    hooks:
      - id: shellcheck

  # Dockerfile linting via Python wrapper
  - repo: https://github.com/AleksaC/hadolint-py
    rev: v2.12.1b3
    hooks:
      - id: hadolint

  # General file checks - pre-commit official
  - repo: https://github.com/pre-commit/pre-commit-hooks
    rev: v5.0.0
    hooks:
      - id: trailing-whitespace
      - id: end-of-file-fixer
      - id: check-yaml
      - id: check-json
      - id: check-added-large-files
        args: ['--maxkb=1000']
      - id: check-case-conflict
      - id: check-merge-conflict
      - id: check-executables-have-shebangs
      - id: check-shebang-scripts-are-executable
      - id: detect-private-key

  # Core unit tests - matches CI exactly
  - repo: local
    hooks:
      - id: unit-tests
        name: Core Unit Tests (stricter than CI)
        entry: python3 .pre-commit-pytest-runner.py
        language: system
        files: '\.(py)$'
        require_serial: true
        pass_filenames: false
        always_run: true

      - id: validate-yaml-ci
        name: Validate YAML (matches CI)
        entry: python3 -c "import subprocess, sys; subprocess.run(['pip', 'install', 'yamllint'], check=True, capture_output=True); result = subprocess.run(['yamllint', '-d', 'relaxed', '.github/workflows/ci.yml', '.github/workflows/pr-validation.yml'], capture_output=True); sys.exit(result.returncode)"
        language: system
        files: '\.github/workflows/.*\.yml$'
        pass_filenames: false

      - id: validate-json-ci
        name: Validate JSON (matches CI)
<<<<<<< HEAD
        entry: python3 -c "import json, sys, glob; files = [f for f in glob.glob('**/*.json', recursive=True) if not f.startswith(('agent_orchestrator/', 'venv/', '.venv/', 'env/', '.env/', 'test_env/', 'tools/agent_orchestrator/'))]; [json.load(open(f)) for f in files]; print(f'Validated {len(files)} JSON files')"
=======
        entry: python3 -c "import json, sys, glob; files = [f for f in glob.glob('**/*.json', recursive=True) if not any(f.startswith(p) for p in ['agent_orchestrator/', 'venv/', '.venv/', 'env/', '.env/', 'test_env/', 'tools/agent_orchestrator/'])]; [json.load(open(f)) for f in files]; print(f'Validated {len(files)} JSON files')"
>>>>>>> 23bdf5e6
        language: system
        files: '\.json$'
        pass_filenames: false

  # Architectural Analysis Hook (Smart Triggers)
  - repo: local
    hooks:
      - id: architectural-analysis
        name: 🏛️ Architectural Compliance Check (Smart Triggers)
        entry: python tools/pre_audit/smart_analyzer.py
        language: python
        types: [python]
        pass_filenames: true
        stages: [pre-commit]
        additional_dependencies:
          - pyyaml>=6.0
          - anthropic>=0.25.0  # Optional, for Claude analysis
        verbose: false  # Reduced verbosity for cleaner output
        args: ['--quiet']  # Further reduce output
        # Hook only runs when smart triggers are activated
        # Configure triggers in .architectural-triggers.yml

  # Custom hooks
  - repo: local
    hooks:
      - id: no-hardcoded-secrets
        name: Check for hardcoded secrets
        entry: python3 -c "import re, sys; patterns = [r'(?i)(api[_-]?key|api[_-]?secret|access[_-]?key|secret[_-]?key|client[_-]?secret|password|passwd|pwd)\s*[=:]\s*[\"\'`]([^\"\'`]+)[\"\'`]', r'(?i)bearer\s+[a-zA-Z0-9\-\._~\+\/]+=*', r'sk_live_[a-zA-Z0-9]+', r'xox[baprs]-[a-zA-Z0-9\-]+', r'ghp_[a-zA-Z0-9]{36}']; content = sys.stdin.read(); violations = []; [violations.extend(re.finditer(p, content, re.MULTILINE)) for p in patterns]; sys.exit(1 if violations else 0)"
        language: system
        files: '\.(py|js|ts|jsx|tsx|java|go|rb|php|yml|yaml|json|env|sh|bash)$'
        exclude: '(venv/|htmlcov/|__pycache__/|\.git/|\.mypy_cache/|backups/|test_env/|\.example|\.template|test_|_test\.|spec_|_spec\.).*'

      - id: no-print-statements
        name: Check for print statements
        entry: python3 -c "import re, sys; content = sys.stdin.read(); sys.exit(1 if re.search(r'^\s*print\(', content, re.MULTILINE) else 0)"
        language: system
        types: [python]
        exclude: '(venv/|htmlcov/|__pycache__/|\.git/|\.mypy_cache/|backups/|test_env/|test_|_test\.py|debug|scripts/)'

      - id: check-api-security
        name: Check API security patterns
        entry: python3 -c "import re, sys; patterns = [r'verify\s*=\s*False', r'debug\s*=\s*True', r'@app\.route.*methods\s*=\s*\[.*\*.*\]']; content = sys.stdin.read(); violations = []; [violations.extend(re.finditer(p, content, re.MULTILINE)) for p in patterns]; sys.exit(1 if violations else 0)"
        language: system
        types: [python]

      - id: ban-test-masking
        name: 🚨 Ban Dangerous Test Masking (|| true, etc.)  # ALLOW_MASK: Hook name reference
        entry: .github/scripts/ban-test-masking.py
        language: system
        files: '\.(yml|yaml|sh|bash|Makefile)$|^\.github/workflows/|^scripts/'
        args: ['--strict']
        pass_filenames: true

      - id: comprehensive-security-check
        name: 🔍 Comprehensive Security Check
        entry: |
          python3 -c "
          import subprocess, sys, json, os
          result = subprocess.run(['bandit', '-r', '.github/', '-f', 'json'], capture_output=True, text=True)
          if result.returncode != 0:
              if result.stdout:
                  try:
                      report = json.loads(result.stdout)
                      if report.get('results'):
                          print('❌ Security issues found')
                          sys.exit(1)
                  except: pass
              print('❌ Security scan failed')
              sys.exit(1)
          masking_result = subprocess.run(['python3', '.github/scripts/ban-test-masking.py', '--strict'], capture_output=True)
          if masking_result.returncode != 0:
              print('❌ Dangerous patterns detected')
              sys.exit(1)
          "
        language: system
        files: '\.(py|yml|yaml|sh|bash)$'
        exclude: '^(venv/|htmlcov/|__pycache__/|\.git/|\.mypy_cache/|backups/|test_env/)'
        pass_filenames: false
        always_run: true

      - id: workflow-multi-layer-validation
        name: 🔧 Multi-Layer Workflow Validation
        entry: .github/scripts/validate-workflow-layers.py
        language: system
        files: '^\.github/workflows/.*\.ya?ml$'
        pass_filenames: false

      - id: workflow-execution-testing
        name: 🧪 Workflow Execution Testing
        entry: .github/scripts/test-workflow-execution.py
        language: system
        files: '^\.github/workflows/.*\.ya?ml$'
        pass_filenames: false<|MERGE_RESOLUTION|>--- conflicted
+++ resolved
@@ -12,11 +12,7 @@
         language_version: python3.12
         # Using same args as CI: black --check --diff .
         args: ['--check', '--quiet']
-<<<<<<< HEAD
         exclude: '^(examples/|tools/agent_orchestrator/|test_env/|venv/|\.venv/)'
-=======
-        exclude: '^(examples/|tools/agent_orchestrator/|test_env/|venv/|\\.venv/)'
->>>>>>> 23bdf5e6
 
   # Import sorting - PyCQA maintained (matches CI)
   - repo: https://github.com/PyCQA/isort
@@ -137,11 +133,7 @@
 
       - id: validate-json-ci
         name: Validate JSON (matches CI)
-<<<<<<< HEAD
         entry: python3 -c "import json, sys, glob; files = [f for f in glob.glob('**/*.json', recursive=True) if not f.startswith(('agent_orchestrator/', 'venv/', '.venv/', 'env/', '.env/', 'test_env/', 'tools/agent_orchestrator/'))]; [json.load(open(f)) for f in files]; print(f'Validated {len(files)} JSON files')"
-=======
-        entry: python3 -c "import json, sys, glob; files = [f for f in glob.glob('**/*.json', recursive=True) if not any(f.startswith(p) for p in ['agent_orchestrator/', 'venv/', '.venv/', 'env/', '.env/', 'test_env/', 'tools/agent_orchestrator/'])]; [json.load(open(f)) for f in files]; print(f'Validated {len(files)} JSON files')"
->>>>>>> 23bdf5e6
         language: system
         files: '\.json$'
         pass_filenames: false
