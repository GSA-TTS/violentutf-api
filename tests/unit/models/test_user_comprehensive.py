"""Comprehensive tests for User model to achieve 100% coverage."""

from datetime import datetime, timezone
from unittest.mock import MagicMock, patch

import pytest
from sqlalchemy.exc import IntegrityError

from app.models.mixins import BaseModelMixin
from app.models.user import User


class TestUserModelCreation:
    """Test user creation and basic functionality."""

    def test_user_creation_minimal(self):
        """Test creating user with minimal required fields."""
        user = User(username="testuser", email="test@example.com", password_hash="$argon2id$v=19$m=102400,t=2,p=8$test")

        assert user.username == "testuser"
        assert user.email == "test@example.com"
        assert user.password_hash.startswith("$argon2")
        assert user.is_active is True  # Default value
        assert user.is_superuser is False  # Default value
        assert user.is_verified is False  # Default value
        assert user.full_name is None
        assert user.verified_at is None
        assert user.last_login_at is None
        assert user.last_login_ip is None

    def test_user_creation_full_fields(self):
        """Test creating user with all fields populated."""
        now = datetime.now(timezone.utc)
        user = User(
            username="fulluser",
            email="full@example.com",
            password_hash="$argon2id$v=19$m=102400,t=2,p=8$test",
            full_name="Full Name",
            is_active=True,
            is_superuser=True,
            is_verified=True,
            verified_at=now,
            last_login_at=now,
            last_login_ip="192.168.1.1",
        )

        assert user.username == "fulluser"
        assert user.email == "full@example.com"
        assert user.full_name == "Full Name"
        assert user.is_active is True
        assert user.is_superuser is True
        assert user.is_verified is True
        assert user.verified_at == now
        assert user.last_login_at == now
        assert user.last_login_ip == "192.168.1.1"

    def test_user_inherits_from_base_model_mixin(self):
        """Test that User inherits from BaseModelMixin."""
        user = User(username="testuser", email="test@example.com", password_hash="$argon2id$v=19$m=102400,t=2,p=8$test")

        assert isinstance(user, BaseModelMixin)
        # Check inherited fields exist
        assert hasattr(user, "id")
        assert hasattr(user, "created_at")
        assert hasattr(user, "updated_at")
        assert hasattr(user, "is_deleted")
        assert hasattr(user, "version")


class TestUserValidations:
    """Test all validation methods in User model."""

    def test_validate_username_success(self):
        """Test successful username validation."""
        user = User()

        # Test valid usernames
        valid_usernames = ["user123", "test_user", "user-name", "ABC123", "a1b2c3", "user_123-test"]

        for username in valid_usernames:
            with patch.object(user, "validate_string_security", return_value=None):
                result = user.validate_username("username", username)
                # Username validation converts to lowercase
                assert result == username.lower()

    def test_validate_username_empty(self):
        """Test username validation with empty value."""
        user = User()

        with pytest.raises(ValueError, match="Username is required"):
            user.validate_username("username", "")

    def test_validate_username_too_short(self):
        """Test username validation with too short value."""
        user = User()

        with pytest.raises(ValueError, match="Username must be at least 3 characters"):
            user.validate_username("username", "ab")

    def test_validate_username_too_long(self):
        """Test username validation with too long value."""
        user = User()

        long_username = "a" * 101
        with pytest.raises(ValueError, match="Username cannot exceed 100 characters"):
            user.validate_username("username", long_username)

    def test_validate_username_invalid_characters(self):
        """Test username validation with invalid characters."""
        user = User()

        invalid_usernames = [
            "user@name",
            "user.name",
            "user name",
            "user#name",
            "user$name",
            "user%name",
            "user&name",
            "user*name",
            "user+name",
            "user=name",
            "user!name",
        ]

        for username in invalid_usernames:
            with pytest.raises(
                ValueError, match="Username can only contain letters, numbers, underscores, and hyphens"
            ):
                user.validate_username("username", username)

    def test_validate_username_calls_security_validation(self):
        """Test that username validation calls string security validation."""
        user = User()

        with patch.object(user, "validate_string_security") as mock_security:
            user.validate_username("username", "validuser")
            mock_security.assert_called_once_with("username", "validuser")

    def test_validate_email_field_success(self):
        """Test successful email validation."""
        user = User()

        valid_emails = ["test@example.com", "user.name@domain.org", "user+tag@example.co.uk", "123@numbers.com"]

        for email in valid_emails:
            with patch.object(user, "validate_email_format", return_value=email):
                with patch.object(user, "validate_string_security", return_value=None):
                    result = user.validate_email_field("email", email)
                    assert result == email

    def test_validate_email_field_empty(self):
        """Test email validation with empty value."""
        user = User()

        with pytest.raises(ValueError, match="Email is required"):
            user.validate_email_field("email", "")

    def test_validate_email_field_calls_mixin_validation(self):
        """Test that email validation calls mixin email validation."""
        user = User()

        with patch.object(user, "validate_email_format", return_value="test@example.com") as mock_email:
            with patch.object(user, "validate_string_security", return_value=None):
                user.validate_email_field("email", "test@example.com")
                mock_email.assert_called_once_with("email", "test@example.com")

    def test_validate_email_field_calls_security_validation(self):
        """Test that email validation calls string security validation."""
        user = User()

        with patch.object(user, "validate_email_format", return_value="test@example.com"):
            with patch.object(user, "validate_string_security") as mock_security:
                user.validate_email_field("email", "test@example.com")
                mock_security.assert_called_once_with("email", "test@example.com")

    def test_validate_email_field_handles_none_from_mixin(self):
        """Test email validation when mixin returns None."""
        user = User()

        with patch.object(user, "validate_email_format", return_value=None):
<<<<<<< HEAD
            # This should trigger the ValueError in the code
            with pytest.raises(ValueError, match="Email validation failed for email"):
=======
            # This should trigger a ValueError after our fix
            with pytest.raises(ValueError, match="Email validation failed"):
>>>>>>> 9aa44406
                user.validate_email_field("email", "test@example.com")

    def test_validate_password_hash_success(self):
        """Test successful password hash validation."""
        user = User()

        valid_hashes = [
            "$argon2id$v=19$m=102400,t=2,p=8$test",
            "$argon2i$v=19$m=65536,t=3,p=4$salt$hash",
            "$argon2d$v=19$m=32768,t=1,p=2$another",
        ]

        for hash_val in valid_hashes:
            result = user.validate_password_hash("password_hash", hash_val)
            assert result == hash_val

    def test_validate_password_hash_empty(self):
        """Test password hash validation with empty value."""
        user = User()

        with pytest.raises(ValueError, match="Password hash is required"):
            user.validate_password_hash("password_hash", "")

    def test_validate_password_hash_not_argon2(self):
        """Test password hash validation with non-Argon2 hash."""
        user = User()

        invalid_hashes = [
            "plaintext_password",
            "$2b$12$hash",  # bcrypt
            "$1$salt$hash",  # MD5
            "$5$salt$hash",  # SHA-256
            "$6$salt$hash",  # SHA-512
            "pbkdf2_sha256$hash",
        ]

        for hash_val in invalid_hashes:
            with pytest.raises(ValueError, match="Password must be hashed with Argon2"):
                user.validate_password_hash("password_hash", hash_val)

    def test_validate_full_name_success(self):
        """Test successful full name validation."""
        user = User()

        valid_names = [
            "John Doe",
            "Jane Smith-Johnson",
            "José María García",
            "李小明",  # Chinese characters
            "Müller",  # German umlaut
            "O'Connor",  # Apostrophe
            "Van Der Berg",
        ]

        for name in valid_names:
            with patch.object(user, "validate_string_security", return_value=None):
                result = user.validate_full_name("full_name", name)
                assert result == name

    def test_validate_full_name_none(self):
        """Test full name validation with None value."""
        user = User()

        result = user.validate_full_name("full_name", None)
        assert result is None

    def test_validate_full_name_too_long(self):
        """Test full name validation with too long value."""
        user = User()

        long_name = "a" * 256
        with pytest.raises(ValueError, match="Full name cannot exceed 255 characters"):
            user.validate_full_name("full_name", long_name)

    def test_validate_full_name_calls_security_validation(self):
        """Test that full name validation calls string security validation."""
        user = User()

        with patch.object(user, "validate_string_security") as mock_security:
            user.validate_full_name("full_name", "John Doe")
            mock_security.assert_called_once_with("full_name", "John Doe")


class TestUserRepresentation:
    """Test string representation methods."""

    def test_repr(self):
        """Test __repr__ method."""
        user = User(
            username="testuser",
            email="test@example.com",
            password_hash="$argon2id$v=19$m=102400,t=2,p=8$test",
            is_active=True,
        )

        # Mock the id since it's None before saving to DB
        with patch.object(user, "id", "12345678-1234-5678-1234-567812345678"):
            repr_str = repr(user)
            expected = "<User(id=12345678, username='testuser', email='test@example.com', active=True)>"
            assert repr_str == expected

    def test_repr_inactive_user(self):
        """Test __repr__ method with inactive user."""
        user = User(
            username="inactive",
            email="inactive@example.com",
            password_hash="$argon2id$v=19$m=102400,t=2,p=8$test",
            is_active=False,
        )

        # Mock the id since it's None before saving to DB
        with patch.object(user, "id", "87654321-4321-8765-4321-876543218765"):
            repr_str = repr(user)
            expected = "<User(id=87654321, username='inactive', email='inactive@example.com', active=False)>"
            assert repr_str == expected

    def test_to_dict_minimal(self):
        """Test to_dict method with minimal user data."""
        user = User(username="testuser", email="test@example.com", password_hash="$argon2id$v=19$m=102400,t=2,p=8$test")

        # Mock the id property since it's from the mixin
        with patch.object(user, "id", "123e4567-e89b-12d3-a456-426614174000"):
            with patch.object(user, "created_at", None):
                with patch.object(user, "updated_at", None):
                    with patch.object(user, "organization_id", None):
                        result = user.to_dict()

        expected = {
            "id": "123e4567-e89b-12d3-a456-426614174000",
            "username": "testuser",
            "email": "test@example.com",
            "full_name": None,
            "is_active": True,
            "is_superuser": False,
            "roles": ["viewer"],  # Default role
            "organization_id": None,
            "created_at": None,
            "updated_at": None,
        }

        assert result == expected

    def test_to_dict_full_data(self):
        """Test to_dict method with full user data."""
        created_time = datetime(2024, 1, 1, 12, 0, 0, tzinfo=timezone.utc)
        updated_time = datetime(2024, 1, 2, 12, 0, 0, tzinfo=timezone.utc)
        org_id = "456e4567-e89b-12d3-a456-426614174001"

        user = User(
            username="fulluser",
            email="full@example.com",
            password_hash="$argon2id$v=19$m=102400,t=2,p=8$test",
            full_name="Full Name",
            is_active=True,
            is_superuser=True,
        )

        with patch.object(user, "id", "123e4567-e89b-12d3-a456-426614174000"):
            with patch.object(user, "created_at", created_time):
                with patch.object(user, "updated_at", updated_time):
                    with patch.object(user, "roles", ["admin", "tester"]):
                        with patch.object(user, "organization_id", org_id):
                            result = user.to_dict()

        expected = {
            "id": "123e4567-e89b-12d3-a456-426614174000",
            "username": "fulluser",
            "email": "full@example.com",
            "full_name": "Full Name",
            "is_active": True,
            "is_superuser": True,
            "roles": ["admin", "tester"],
            "organization_id": org_id,
            "created_at": "2024-01-01T12:00:00+00:00",
            "updated_at": "2024-01-02T12:00:00+00:00",
        }

        assert result == expected


class TestUserConstraintsAndConfig:
    """Test model constraints and configuration."""

    def test_model_constraints(self):
        """Test that model constraints are properly defined."""
        constraints = User._model_constraints

        assert len(constraints) == 2

        # Check username constraint
        username_constraint = constraints[0]
        assert username_constraint.name == "uq_user_username_active"
        assert "username" in [col.name for col in username_constraint.columns]
        assert "is_deleted" in [col.name for col in username_constraint.columns]

        # Check email constraint
        email_constraint = constraints[1]
        assert email_constraint.name == "uq_user_email_active"
        assert "email" in [col.name for col in email_constraint.columns]
        assert "is_deleted" in [col.name for col in email_constraint.columns]

    def test_model_config(self):
        """Test that model configuration is properly defined."""
        config = User._model_config

        assert config["comment"] == "User accounts with authentication and authorization"

    def test_table_name(self):
        """Test that the table name is correctly set."""
        # The table name should be 'user' by default (lowercase class name)
        assert User.__tablename__ == "user"


class TestUserFieldProperties:
    """Test individual field properties and constraints."""

    def test_username_field_properties(self):
        """Test username field properties."""
        username_column = User.username.property.columns[0]

        assert username_column.type.length == 100
        assert username_column.unique is True
        assert username_column.nullable is False
        assert username_column.index is True
        assert username_column.comment == "Unique username for login"

    def test_email_field_properties(self):
        """Test email field properties."""
        email_column = User.email.property.columns[0]

        assert email_column.type.length == 254  # RFC 5321 maximum
        assert email_column.unique is True
        assert email_column.nullable is False
        assert email_column.index is True
        assert email_column.comment == "User email address"

    def test_password_hash_field_properties(self):
        """Test password_hash field properties."""
        password_column = User.password_hash.property.columns[0]

        assert password_column.type.length == 255
        assert password_column.nullable is False
        assert password_column.comment == "Argon2 password hash"

    def test_full_name_field_properties(self):
        """Test full_name field properties."""
        full_name_column = User.full_name.property.columns[0]

        assert full_name_column.type.length == 255
        assert full_name_column.nullable is True
        assert full_name_column.comment == "User's full display name"

    def test_boolean_field_properties(self):
        """Test boolean field properties."""
        is_active_column = User.is_active.property.columns[0]
        is_superuser_column = User.is_superuser.property.columns[0]
        is_verified_column = User.is_verified.property.columns[0]

        # Test is_active
        assert is_active_column.default.arg is True
        assert is_active_column.nullable is False
        assert str(is_active_column.server_default.arg) == "true"

        # Test is_superuser
        assert is_superuser_column.default.arg is False
        assert is_superuser_column.nullable is False
        assert str(is_superuser_column.server_default.arg) == "false"

        # Test is_verified
        assert is_verified_column.default.arg is False
        assert is_verified_column.nullable is False
        assert str(is_verified_column.server_default.arg) == "false"

    def test_datetime_field_properties(self):
        """Test datetime field properties."""
        verified_at_column = User.verified_at.property.columns[0]
        last_login_at_column = User.last_login_at.property.columns[0]

        # Both should allow timezone and be nullable
        assert verified_at_column.type.timezone is True
        assert verified_at_column.nullable is True

        assert last_login_at_column.type.timezone is True
        assert last_login_at_column.nullable is True

    def test_last_login_ip_field_properties(self):
        """Test last_login_ip field properties."""
        ip_column = User.last_login_ip.property.columns[0]

        assert ip_column.type.length == 45  # IPv6 support
        assert ip_column.nullable is True
        assert ip_column.comment == "IP address of the user's last successful login"


class TestUserRelationships:
    """Test model relationships."""

    def test_api_keys_relationship(self):
        """Test api_keys relationship configuration."""
        relationship_property = User.api_keys.property

        assert relationship_property.mapper.class_.__name__ == "APIKey"
        assert relationship_property.back_populates == "user"
        # In SQLAlchemy 2.0+, "all" is expanded to individual cascade options
        # Check for "delete" which is part of the "all" cascade
        assert "delete" in relationship_property.cascade
        assert "delete-orphan" in relationship_property.cascade
        assert relationship_property.lazy == "dynamic"


class TestUserValidationEdgeCases:
    """Test edge cases in validation methods."""

    def test_validation_with_security_failure(self):
        """Test validation when security validation fails."""
        user = User()

        with patch.object(user, "validate_string_security", side_effect=ValueError("Security validation failed")):
            with pytest.raises(ValueError, match="Security validation failed"):
                user.validate_username("username", "validuser")

    def test_validation_preserves_original_exceptions(self):
        """Test that original validation exceptions are preserved."""
        user = User()

        # Test that username validation error is raised before security validation
        try:
            user.validate_username("username", "ab")  # Too short
        except ValueError as e:
            assert "Username must be at least 3 characters" in str(e)

    def test_email_validation_assertion_coverage(self):
        """Test the assertion in email validation."""
        user = User()

        # Create a case where validation returns a string but we want to test the assertion
        with patch.object(user, "validate_email_format", return_value="validated@example.com"):
            with patch.object(user, "validate_string_security", return_value=None):
                result = user.validate_email_field("email", "test@example.com")
                assert result == "validated@example.com"


class TestUserIntegrationScenarios:
    """Test integration scenarios and complex use cases."""

    def test_user_creation_with_all_validations(self):
        """Test creating a user that triggers all validation methods."""
        # This should trigger all validation methods during object creation
        with patch.object(User, "validate_string_security", return_value=None):
            with patch.object(User, "validate_email_format", return_value="test@example.com"):
                user = User(
                    username="testuser123",
                    email="test@example.com",
                    password_hash="$argon2id$v=19$m=102400,t=2,p=8$test",
                    full_name="Test User",
                )

                assert user.username == "testuser123"
                assert user.email == "test@example.com"
                assert user.full_name == "Test User"

    def test_user_modification_triggers_validation(self):
        """Test that modifying user fields triggers validation."""
        user = User(
            username="original", email="original@example.com", password_hash="$argon2id$v=19$m=102400,t=2,p=8$test"
        )

        with patch.object(user, "validate_string_security", return_value=None):
            # Changing username should trigger validation
            user.username = "newusername"
            assert user.username == "newusername"<|MERGE_RESOLUTION|>--- conflicted
+++ resolved
@@ -179,13 +179,9 @@
         user = User()
 
         with patch.object(user, "validate_email_format", return_value=None):
-<<<<<<< HEAD
+
             # This should trigger the ValueError in the code
             with pytest.raises(ValueError, match="Email validation failed for email"):
-=======
-            # This should trigger a ValueError after our fix
-            with pytest.raises(ValueError, match="Email validation failed"):
->>>>>>> 9aa44406
                 user.validate_email_field("email", "test@example.com")
 
     def test_validate_password_hash_success(self):
