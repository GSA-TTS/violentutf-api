"""
Unit tests for export manager with parallel processing.

Tests coordinated multi-format export capabilities.
"""

import asyncio
import tempfile
import time
from pathlib import Path
from unittest.mock import MagicMock, call, patch

import pytest

from tools.pre_audit.reporting import ExportManager, ReportConfig, SecurityLevel, ValidationError


class TestExportManager:
    """Test suite for ExportManager class."""

    @pytest.fixture
    def temp_dir(self):
        """Create temporary directory for testing."""
        with tempfile.TemporaryDirectory() as tmpdir:
            yield Path(tmpdir)

    @pytest.fixture
    def config(self, temp_dir):
        """Create test configuration."""
        return ReportConfig(output_dir=temp_dir, enable_parallel_export=True, export_formats=["html", "json", "pdf"])

    @pytest.fixture
    def manager(self, config):
        """Create ExportManager instance."""
        return ExportManager(config)

    @pytest.fixture
    def sample_audit_data(self):
        """Create sample audit data."""
        return {
            "audit_metadata": {"total_files_analyzed": 100, "repository_path": "/test/repo"},
            "overall_compliance_score": 85.0,
            "all_violations": [],
        }

    def test_export_manager_initialization(self, manager):
        """Test ExportManager initialization."""
        # PDF might be removed if ReportLab not installed
        assert "html" in manager.export_formats
        assert "json" in manager.export_formats
        assert "html" in manager.generators
        assert "json" in manager.generators
        # At least HTML and JSON should be available
        assert len(manager.generators) >= 2

    def test_export_manager_handles_missing_pdf(self, temp_dir):
        """Test that missing PDF support is handled gracefully."""
        config = ReportConfig(output_dir=temp_dir, export_formats=["html", "json", "pdf"])

        with patch(
            "tools.pre_audit.reporting.export_manager.PDFReportGenerator",
            side_effect=ImportError("ReportLab not installed"),
        ):
            manager = ExportManager(config)

            assert "pdf" not in manager.export_formats
            assert "pdf" not in manager.generators

    def test_export_all_sequential(self, manager, sample_audit_data, temp_dir):
        """Test sequential export of all formats."""
        # Disable parallel export
        manager.config.enable_parallel_export = False

<<<<<<< HEAD
        # Mock generators
        for format_name in ["html", "json", "pdf"]:
=======
        # Mock generators and track which ones we mocked
        mocked_generators = {}
        for format_name in ["html", "json"]:
>>>>>>> 45e27cde
            if format_name in manager.generators:
                mock_gen = MagicMock()
                mock_gen.generate.return_value = temp_dir / f"report.{format_name}"
                manager.generators[format_name] = mock_gen
                mocked_generators[format_name] = mock_gen

        results = manager.export_all(sample_audit_data)

        # Check results
        assert "html" in results
        assert "json" in results
        assert all(isinstance(p, Path) for p in results.values() if p)

        # Verify generators were called
        for format_name in ["html", "json"]:
            if format_name in manager.generators:
                generator = manager.generators[format_name]
                if hasattr(generator.generate, "assert_called_once"):
                    generator.generate.assert_called_once()

    def test_export_all_parallel(self, manager, sample_audit_data, temp_dir):
        """Test parallel export of all formats."""
        # Mock generators with delays to test parallelism
        delays = {"html": 0.1, "json": 0.1, "pdf": 0.1}

        for format_name in manager.generators:
            mock_gen = MagicMock()

            def make_generate(fmt):
                def generate(data):
                    time.sleep(delays.get(fmt, 0.1))
                    return temp_dir / f"report.{fmt}"

                return generate

            mock_gen.generate.side_effect = make_generate(format_name)
            manager.generators[format_name] = mock_gen

        # Time the parallel export
        start_time = time.time()
        results = manager.export_all(sample_audit_data)
        elapsed = time.time() - start_time

        # Should be faster than sequential (0.3s)
        assert elapsed < 0.25  # Allow some overhead
        assert len(results) >= 2

    def test_export_all_handles_validation_error(self, manager):
        """Test that validation errors are handled properly."""
        # Test with invalid data that should fail validation
        invalid_data = {"invalid": "data"}

        # This should raise a validation error since it lacks required audit data fields
        with pytest.raises(ValidationError, match="Audit data must contain at least one of"):
            manager.export_all(invalid_data)

        # Test with minimal but valid data
        minimal_valid_data = {"all_violations": [], "audit_metadata": {"timestamp": "2025-08-20T15:00:00Z"}}

        # This should work gracefully
        results = manager.export_all(minimal_valid_data)

        # All exports should complete successfully
        assert all(path is not None for path in results.values())
        assert len(results) >= 1  # At least one format exported

        # For actual validation errors, we need data that fails size limits
        import json

        huge_data = {"all_violations": [{"data": "x" * 1000000} for _ in range(100)]}

        # This should fail due to size constraints
        with pytest.raises(ValidationError, match="exceeds maximum allowed size"):
            manager.export_all(huge_data)

    def test_export_all_handles_generator_error(self, manager, sample_audit_data):
        """Test handling of generator errors."""
        # Mock the HTML generator to fail
        with patch.object(
            manager.generators.get("html", MagicMock()), "generate", side_effect=Exception("Generator failed")
        ):
            results = manager.export_all(sample_audit_data)

            # HTML should be None, others should succeed
            assert results.get("html") is None
            assert "json" in results

    def test_export_single_format(self, manager, sample_audit_data, temp_dir):
        """Test exporting a single format."""
        # Mock generator
        mock_gen = MagicMock()
        mock_gen.generate.return_value = temp_dir / "report.json"
        manager.generators["json"] = mock_gen

        output_path, export_time = manager._export_single_format("json", sample_audit_data)

        assert output_path == temp_dir / "report.json"
        assert export_time > 0
        mock_gen.generate.assert_called_once_with(sample_audit_data)

    def test_export_single_format_handles_error(self, manager, sample_audit_data):
        """Test single format export error handling."""
        # Mock the generator to fail
        with patch.object(manager.generators["json"], "generate", side_effect=Exception("Failed")):
            output_path, export_time = manager._export_single_format("json", sample_audit_data)

            assert output_path is None
            assert export_time > 0

    @pytest.mark.asyncio
    async def test_export_all_async(self, manager, sample_audit_data, temp_dir):
        """Test asynchronous export."""
        # Mock generators
        for format_name in manager.generators:
            mock_gen = MagicMock()
            mock_gen.generate.return_value = temp_dir / f"report.{format_name}"
            manager.generators[format_name] = mock_gen

        results = await manager.export_all_async(sample_audit_data)

        assert len(results) >= 2
        assert all(isinstance(p, (Path, type(None))) for p in results.values())

    def test_export_to_archive(self, manager, sample_audit_data, temp_dir):
        """Test archive creation."""
        # Create mock report files
        report_files = {}
        for fmt in ["html", "json"]:
            report_file = temp_dir / f"report.{fmt}"
            report_file.write_text(f"Test {fmt} content")
            report_files[fmt] = report_file

        # Mock export_all to return these files
        with patch.object(manager, "export_all", return_value=report_files):
            archive_path = manager.export_to_archive(sample_audit_data)

        assert archive_path.exists()
        assert archive_path.suffix == ".zip"
        assert "audit_reports_" in archive_path.name

        # Verify archive contents
        import zipfile

        with zipfile.ZipFile(archive_path, "r") as zf:
            names = zf.namelist()
            assert "report.html" in names
            assert "report.json" in names

    def test_export_to_archive_custom_name(self, manager, sample_audit_data, temp_dir):
        """Test archive creation with custom name."""
        with patch.object(manager, "export_all", return_value={}):
            archive_path = manager.export_to_archive(sample_audit_data, archive_name="custom_report.zip")

        assert archive_path.name == "custom_report.zip"

    def test_export_to_archive_removes_originals_public(self, manager, sample_audit_data, temp_dir):
        """Test that original files are removed for public security level."""
        manager.config.security_level = SecurityLevel.PUBLIC

        # Create mock report file
        report_file = temp_dir / "report.html"
        report_file.write_text("Test content")

        with patch.object(manager, "export_all", return_value={"html": report_file}):
            archive_path = manager.export_to_archive(sample_audit_data)

        # Original file should be removed
        assert not report_file.exists()
        assert archive_path.exists()

    def test_get_export_stats(self, manager, sample_audit_data):
        """Test export statistics."""
        # Disable parallel export to ensure sequential is called
        manager.config.enable_parallel_export = False

        # Perform some exports
        with patch.object(manager, "_export_sequential", return_value={"html": Path("test.html")}):
            manager.export_all(sample_audit_data)

        stats = manager.get_export_stats()

        assert stats["total_exports"] == 1
        assert stats["successful_exports"] == 1
        assert "average_export_time" in stats
        assert stats["average_export_time"] >= 0

    def test_validate_outputs(self, manager, temp_dir):
        """Test output file validation."""
        # Create test files
        valid_html = temp_dir / "valid.html"
        valid_html.write_text("<html><body>Test</body></html>")

        valid_json = temp_dir / "valid.json"
        valid_json.write_text('{"test": "data"}')

        invalid_json = temp_dir / "invalid.json"
        invalid_json.write_text("not json")

        empty_file = temp_dir / "empty.pdf"
        empty_file.write_text("")

        results = manager.validate_outputs(
            {
                "html": valid_html,
                "json": valid_json,
                "invalid_json": invalid_json,
                "empty": empty_file,
                "missing": temp_dir / "missing.txt",
            }
        )

        assert results["html"] is True
        assert results["json"] is True
        assert results["invalid_json"] is False
        assert results["empty"] is False
        assert results["missing"] is False

    def test_validate_outputs_pdf(self, manager, temp_dir):
        """Test PDF validation."""
        # Create valid PDF (minimal header)
        valid_pdf = temp_dir / "valid.pdf"
        valid_pdf.write_bytes(b"%PDF-1.4\n")

        # Create invalid PDF
        invalid_pdf = temp_dir / "invalid.pdf"
        invalid_pdf.write_text("Not a PDF")

        results = manager.validate_outputs({"valid_pdf": valid_pdf, "invalid_pdf": invalid_pdf})

        assert results["valid_pdf"] is True
        assert results["invalid_pdf"] is False

    def test_export_stats_with_formats(self, manager):
        """Test export statistics with format timing."""
        manager._export_stats = {
            "total_exports": 2,
            "successful_exports": 2,
            "failed_exports": 0,
            "total_time": 1.0,
            "format_times": {"html": 0.4, "json": 0.3, "pdf": 0.3},
        }

        stats = manager.get_export_stats()

        assert stats["average_export_time"] == 0.5
        assert "average_format_times" in stats
        assert stats["average_format_times"]["html"] == 0.4<|MERGE_RESOLUTION|>--- conflicted
+++ resolved
@@ -71,14 +71,8 @@
         # Disable parallel export
         manager.config.enable_parallel_export = False
 
-<<<<<<< HEAD
         # Mock generators
         for format_name in ["html", "json", "pdf"]:
-=======
-        # Mock generators and track which ones we mocked
-        mocked_generators = {}
-        for format_name in ["html", "json"]:
->>>>>>> 45e27cde
             if format_name in manager.generators:
                 mock_gen = MagicMock()
                 mock_gen.generate.return_value = temp_dir / f"report.{format_name}"
