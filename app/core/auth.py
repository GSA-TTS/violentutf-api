--- conflicted
+++ resolved
@@ -6,44 +6,23 @@
 from sqlalchemy.ext.asyncio import AsyncSession
 from structlog.stdlib import get_logger
 
-<<<<<<< HEAD
 from .container import get_auth_service, get_user_service
 from .interfaces.user_interface import UserData
 
 if TYPE_CHECKING:
     from ..models.user import User
-=======
-from app.core.auth_utils import get_current_user_id_from_request, get_oauth_user_from_request
-from app.dependencies.auth import get_auth_service
-
-if TYPE_CHECKING:
-    from app.models.user import User
-    from app.services.auth_service import AuthService
->>>>>>> 9aa44406
 
 logger = get_logger(__name__)
 
 
-<<<<<<< HEAD
 async def get_current_user_data(request: Request) -> UserData:
     """Get current authenticated user data using dependency injection.
-=======
-async def get_current_user(
-    request: Request,
-    auth_service: "AuthService" = Depends(get_auth_service),
-) -> "User":
-    """Get current authenticated user.
->>>>>>> 9aa44406
 
     This function uses the authentication service to identify users
     and user service to load user data, maintaining core layer independence.
 
     Args:
         request: FastAPI request
-<<<<<<< HEAD
-=======
-        auth_service: Authentication service
->>>>>>> 9aa44406
 
     Returns:
         Current user data
@@ -58,7 +37,7 @@
         raise HTTPException(status_code=500, detail="Authentication services not configured")
 
     # Try JWT authentication first
-<<<<<<< HEAD
+
     user_id = await auth_service.get_user_id_from_request(request)
 
     if user_id:
@@ -82,18 +61,6 @@
             roles=oauth_data.get("roles", []),
             organization_id=oauth_data.get("organization_id"),
         )
-=======
-    user_id = get_current_user_id_from_request(request)
-
-    # Try OAuth2 authentication
-    oauth_user = get_oauth_user_from_request(request)
-
-    # Authenticate using service
-    user = await auth_service.authenticate_user(user_id=user_id, oauth_user=oauth_user)
-
-    if user:
-        return user
->>>>>>> 9aa44406
 
     # No valid authentication found
     raise HTTPException(
@@ -103,15 +70,8 @@
     )
 
 
-<<<<<<< HEAD
 def validate_active_user(user_data: UserData) -> UserData:
     """Validate that user is active.
-=======
-async def get_current_active_user(
-    current_user: "User" = Depends(get_current_user),
-) -> "User":
-    """Get current active user.
->>>>>>> 9aa44406
 
     Args:
         user_data: User data to validate
@@ -129,16 +89,8 @@
         )
     return user_data
 
-
-<<<<<<< HEAD
 def validate_superuser(user_data: UserData) -> UserData:
     """Validate that user is a superuser.
-=======
-async def get_current_superuser(
-    current_user: "User" = Depends(get_current_user),
-) -> "User":
-    """Get current superuser.
->>>>>>> 9aa44406
 
     Args:
         user_data: User data to validate
@@ -159,31 +111,17 @@
 
 async def get_optional_current_user_data(
     request: Request,
-<<<<<<< HEAD
 ) -> Optional[UserData]:
     """Get current user data if authenticated, None otherwise.
 
     Args:
         request: FastAPI request
-=======
-    auth_service: "AuthService" = Depends(get_auth_service),
-) -> Optional["User"]:
-    """Get current user if authenticated, None otherwise.
-
-    Args:
-        request: FastAPI request
-        auth_service: Authentication service
->>>>>>> 9aa44406
 
     Returns:
         Current user data or None
     """
     try:
-<<<<<<< HEAD
         return await get_current_user_data(request)
-=======
-        return await get_current_user(request, auth_service)
->>>>>>> 9aa44406
     except HTTPException:
         return None
 
